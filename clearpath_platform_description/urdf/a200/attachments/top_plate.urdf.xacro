<?xml version="1.0"?>
<robot xmlns:xacro="http://ros.org/wiki/xacro">
    <xacro:macro name="top_plate" params="name model:=default parent_link:=default_mount *origin">

      <!-- Large Model -->
      <xacro:if value="${model == 'large'}">
        <!-- Spawn top plate -->
        <link name="${name}_link">
          <visual>
            <origin xyz="0.0812 0 0" rpy="0 0 0" />
            <geometry>
              <mesh filename="package://clearpath_platform_description/meshes/a200/attachments/large_top_plate.dae" />
            </geometry>
          </visual>
          <collision>
            <origin xyz="0.0812 0 0" rpy="0 0 0"/>
            <geometry>
              <mesh filename="package://clearpath_platform_description/meshes/a200/attachments/large_top_plate_collision.stl" />
            </geometry>
          </collision>
        </link>
        <!-- Attach top plate -->
        <joint name="${name}_joint" type="fixed">
          <parent link="${parent_link}" />
          <child link="${name}_link"/>
          <xacro:insert_block name="origin"/>
        </joint>
        <!-- Top plate front link -->
        <link name="${name}_front_mount"/>
        <joint name="${name}_front_joint" type="fixed">
          <parent link="${name}_link" />
          <child link="${name}_front_mount"/>
          <origin xyz="0.4125 0 0.00672" rpy="0 0 0"/>
        </joint>
        <!-- Top plate rear link-->
        <link name="${name}_rear_mount"/>
        <joint name="${name}_rear_joint" type="fixed">
          <parent link="${name}_link" />
          <child link="${name}_rear_mount"/>
          <origin xyz="-0.4125 0 0.00672" rpy="0 0 0"/>
        </joint>
      </xacro:if>

      <!-- Default Model -->
      <xacro:if value="${model == 'default'}">
        <!-- Spawn user rails -->
        <link name="${name}_user_rail_link">
          <visual>
            <origin xyz="0.272 0 0.019"/>
            <geometry>
              <mesh filename="package://clearpath_platform_description/meshes/a200/attachments/user_rail.dae" />
            </geometry>
          </visual>
        </link>
        <!-- Attach user rails to base link -->
        <joint name="${name}_user_rail_joint" type="fixed">
          <xacro:insert_block name="origin"/>
          <parent link="${parent_link}" />
          <child link="${name}_user_rail_link" />
        </joint>
        <!-- Spawn top plate -->
        <link name="${name}_link">
          <visual>
            <origin xyz="0.0812 0 0" rpy="0 0 0" />
            <geometry>
              <mesh filename="package://clearpath_platform_description/meshes/a200/attachments/top_plate.dae" />
            </geometry>
          </visual>
          <collision>
            <origin xyz="0.0812 0 0" rpy="0 0 0"/>
            <geometry>
              <mesh filename="package://clearpath_platform_description/meshes/a200/attachments/top_plate.stl" />
            </geometry>
          </collision>
        </link>
        <!-- Attach top plate -->
        <joint name="${name}_joint" type="fixed">
          <parent link="${name}_user_rail_link" />
          <child link="${name}_link"/>
          <origin xyz="0 0 0.021" rpy="0 0 0"/>
        </joint>
        <!-- Top plate front link -->
        <link name="${name}_front_mount"/>
        <joint name="${name}_front_joint" type="fixed">
          <parent link="${name}_link" />
          <child link="${name}_front_mount"/>
          <origin xyz="0.36367 0 0.00639" rpy="0 0 0"/>
        </joint>
        <!-- Top plate rear link-->
        <link name="${name}_rear_mount"/>
        <joint name="${name}_rear_joint" type="fixed">
          <parent link="${name}_link" />
          <child link="${name}_rear_mount"/>
          <origin xyz="-0.36633 0 0.00639" rpy="0 0 0"/>
        </joint>
      </xacro:if>

      <!-- PACS Model -->
      <xacro:if value="${model == 'pacs'}">
        <!-- Spawn top plate -->
        <link name="${name}_link">
          <visual>
<<<<<<< HEAD
            <material name="clearpath_dark_grey" />
=======
            <origin xyz="0.0483 0 0"/>
            <material name="dark_grey" />
>>>>>>> 094f3b04
            <geometry>
              <mesh filename="package://clearpath_platform_description/meshes/a200/attachments/pacs_top_plate.stl" />
            </geometry>
          </visual>
          <collision>
<<<<<<< HEAD
            <material name="clearpath_dark_grey" />
            <origin xyz="0 0 0.00317500531673" rpy="0 0 0"/>
=======
            <material name="dark_grey" />
            <origin xyz="0.0483 0 0.003175" rpy="0 0 0"/>
>>>>>>> 094f3b04
            <geometry>
              <box size="0.67 0.59 0.00635"/>
            </geometry>
          </collision>
        </link>
        <!-- Attach PACS top plate -->
        <joint name="${name}_joint" type="fixed">
          <child link="${name}_link"/>
          <parent link="${parent_link}"/>
          <xacro:insert_block name="origin"/>
        </joint>

        <!-- Generate PACS mounts -->
        <xacro:full_mounts
          name="${name}"
          parent_link="${name}_link"
          column="a"
          row="1"
          columns="7"
          rows="2"
          x="0.28"
          y="0.24"
          z="0.00635" />

        <xacro:full_mounts
          name="${name}"
          parent_link="${name}_link"
          column="a"
          row="3"
          columns="1"
          rows="4"
          x="0.12"
          y="0.24"
          z="0.00635" />

        <xacro:full_mounts
          name="${name}"
          parent_link="${name}_link"
          column="g"
          row="3"
          columns="1"
          rows="4"
          x="0.12"
          y="-0.24"
          z="0.00635" />

        <xacro:full_mounts
          name="${name}"
          parent_link="${name}_link"
          column="a"
          row="7"
          columns="7"
          rows="2"
          x="-0.20"
          y="0.24"
          z="0.00635" />
      </xacro:if>
    </xacro:macro>
</robot><|MERGE_RESOLUTION|>--- conflicted
+++ resolved
@@ -100,24 +100,15 @@
         <!-- Spawn top plate -->
         <link name="${name}_link">
           <visual>
-<<<<<<< HEAD
+            <origin xyz="0.0483 0 0"/>
             <material name="clearpath_dark_grey" />
-=======
-            <origin xyz="0.0483 0 0"/>
-            <material name="dark_grey" />
->>>>>>> 094f3b04
             <geometry>
               <mesh filename="package://clearpath_platform_description/meshes/a200/attachments/pacs_top_plate.stl" />
             </geometry>
           </visual>
           <collision>
-<<<<<<< HEAD
             <material name="clearpath_dark_grey" />
-            <origin xyz="0 0 0.00317500531673" rpy="0 0 0"/>
-=======
-            <material name="dark_grey" />
             <origin xyz="0.0483 0 0.003175" rpy="0 0 0"/>
->>>>>>> 094f3b04
             <geometry>
               <box size="0.67 0.59 0.00635"/>
             </geometry>
